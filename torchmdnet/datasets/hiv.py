--- conflicted
+++ resolved
@@ -16,6 +16,8 @@
 from torch_geometric.utils import one_hot, scatter
 from tqdm import tqdm
 import errno
+
+
 def makedirs(path):
     try:
         os.makedirs(osp.expanduser(osp.normpath(path)))
@@ -25,6 +27,7 @@
 
 
 import gdown
+
 URLS = {
     "precise3d": "https://drive.google.com/uc?export=download&id=1ds24awf65cfP0_AYBUiVQ_WM5QsngjZB",
     "optimized3d": "https://drive.google.com/uc?export=download&id=17LlB17yrLwbGjYxN3HqmKJrr0r6pSbSJ",
@@ -32,30 +35,28 @@
     "rdkit2d": "https://drive.google.com/uc?export=download&id=1CQHysGKSmBJyqNxGnt9aozrAsOADZKkj",
 }
 
-<<<<<<< HEAD
-hiv_target_dict = {'HIV_active': 0}
+hiv_target_dict = {"HIV_active": 0}
+
+
 def gdown_download_url(id: str, folder: str, log: bool = True):
-    filename = id+".zip"
+    filename = id + ".zip"
     path = osp.join(folder, filename)
 
     if osp.exists(path):  # pragma: no cover
         if log:
-            print(f'Using existing file {filename}', file=sys.stderr)
+            print(f"Using existing file {filename}", file=sys.stderr)
         return path
 
     if log:
-        print(f'Downloading {id}', file=sys.stderr)
+        print(f"Downloading {id}", file=sys.stderr)
 
     makedirs(folder)
-=======
-hiv_target_dict = {"HIV_active": 0}
-
->>>>>>> f4342c88
-
-    data = gdown.download(id=id,output=path)
-
+
+    data = gdown.download(id=id, output=path)
 
     return path
+
+
 class HIV(InMemoryDataset):
     def __init__(
         self,
@@ -115,19 +116,12 @@
     def download(self):
         try:
             import rdkit  # noqa
-<<<<<<< HEAD
-            #import gdown
+
+            # import gdown
             file_path = gdown_download_url(self.raw_url.split("id=")[1], self.raw_dir)
-            #gdown.download(self.raw_url, output=file_path, quiet=False)
-=======
-
-            # import gdown
-            file_path = download_url(self.raw_url, self.raw_dir)
             # gdown.download(self.raw_url, output=file_path, quiet=False)
->>>>>>> f4342c88
             extract_zip(file_path, self.raw_dir)
             os.unlink(file_path)
-
 
         except ImportError:
             print("Please install 'rdkit' to download the dataset.", file=sys.stderr)
