--- conflicted
+++ resolved
@@ -98,16 +98,7 @@
         return self._get_dataloader(self.train_dataset, "train")
 
     def val_dataloader(self):
-<<<<<<< HEAD
-        loaders = [self._get_dataloader(self.val_dataset, "val")]
-        # if (
-        #     len(self.test_dataset) > 0
-        #     and self.trainer.current_epoch % self.hparams["test_interval"] == 0
-        # ):
-        #     loaders.append(self._get_dataloader(self.test_dataset, "test"))
-=======
         loaders = self._get_dataloader(self.val_dataset, "val")
->>>>>>> 806d2f8d
         return loaders
 
     def test_dataloader(self):
